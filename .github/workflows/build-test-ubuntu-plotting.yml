#
# THIS FILE IS GENERATED. SEE https://github.com/Chia-Network/chia-blockchain/tree/main/tests#readme
#
name: Ubuntu plotting Test

on:
  push:
    branches:
      - main
    tags:
        - '**'
  pull_request:
    branches:
      - '**'

jobs:
  build:
    name: Ubuntu plotting Test
    runs-on: ${{ matrix.os }}
    timeout-minutes: 30
    strategy:
      fail-fast: false
      max-parallel: 4
      matrix:
        python-version: [3.7, 3.8, 3.9]
        os: [ubuntu-latest]

    steps:
    - name: Cancel previous runs on the same branch
      if: ${{ github.ref != 'refs/heads/main' }}
      uses: styfle/cancel-workflow-action@0.9.1
      with:
        access_token: ${{ github.token }}

    - name: Checkout Code
      uses: actions/checkout@v2
      with:
        fetch-depth: 0

    - name: Setup Python environment
      uses: actions/setup-python@v2
      with:
        python-version: ${{ matrix.python-version }}

    - name: Cache npm
      uses: actions/cache@v2.1.6
      with:
        path: ~/.npm
        key: ${{ runner.os }}-node-${{ hashFiles('**/package-lock.json') }}
        restore-keys: |
          ${{ runner.os }}-node-

    - name: Get pip cache dir
      id: pip-cache
      run: |
        echo "::set-output name=dir::$(pip cache dir)"

    - name: Cache pip
      uses: actions/cache@v2.1.6
      with:
        path: ${{ steps.pip-cache.outputs.dir }}
        key: ${{ runner.os }}-pip-${{ hashFiles('**/setup.py') }}
        restore-keys: |
          ${{ runner.os }}-pip-

    - name: Checkout test blocks and plots
      uses: actions/checkout@v2
      with:
        repository: 'Chia-Network/test-cache'
        path: '.chia'
        ref: '0.28.0'
        fetch-depth: 1

    - name: Link home directory
      run: |
        cd $HOME
        ln -s $GITHUB_WORKSPACE/.chia
        echo "$HOME/.chia"
        ls -al $HOME/.chia

    - name: Install ubuntu dependencies
      run: |
        sudo apt-get install software-properties-common
        sudo add-apt-repository ppa:deadsnakes/ppa
        sudo apt-get update
        sudo apt-get install python${{ matrix.python-version }}-venv python${{ matrix.python-version }}-distutils git -y

    - name: Run install script
      env:
        INSTALL_PYTHON_VERSION: ${{ matrix.python-version }}
      run: |
        sh install.sh -d

# Omitted installing Timelord

<<<<<<< HEAD
    - name: Install developer requirements
      run: |
        . ./activate
        venv/bin/python -m pip install pytest pytest-asyncio pytest-xdist pytest-monitor coverage

=======
>>>>>>> 6bc8a3e2
    - name: Test plotting code with pytest
      run: |
        . ./activate
        venv/bin/coverage run --rcfile=.coveragerc ./venv/bin/py.test tests/plotting/test_*.py -s -v --durations 0


#
# THIS FILE IS GENERATED. SEE https://github.com/Chia-Network/chia-blockchain/tree/main/tests#readme
#<|MERGE_RESOLUTION|>--- conflicted
+++ resolved
@@ -93,14 +93,6 @@
 
 # Omitted installing Timelord
 
-<<<<<<< HEAD
-    - name: Install developer requirements
-      run: |
-        . ./activate
-        venv/bin/python -m pip install pytest pytest-asyncio pytest-xdist pytest-monitor coverage
-
-=======
->>>>>>> 6bc8a3e2
     - name: Test plotting code with pytest
       run: |
         . ./activate
