--- conflicted
+++ resolved
@@ -1,7 +1,6 @@
 import asyncio
 import json
 import logging
-import socket
 import time
 import traceback
 from pathlib import Path
@@ -58,12 +57,8 @@
 from chia.util.byte_types import hexstr_to_bytes
 from chia.util.config import WALLET_PEERS_PATH_KEY_DEPRECATED
 from chia.util.ints import uint32, uint64
-<<<<<<< HEAD
 from chia.util.keychain import KeyringIsLocked
-=======
-from chia.util.keychain import KeyringIsLocked, Keychain
 from chia.util.network import get_host_addr
->>>>>>> 1b8f1809
 from chia.util.path import mkdir, path_from_root
 from chia.wallet.derivation_record import DerivationRecord
 from chia.wallet.util.wallet_sync_utils import (
@@ -569,13 +564,9 @@
             if full_node_peer.is_valid():
                 full_node_resolved = full_node_peer
             else:
-<<<<<<< HEAD
-                full_node_resolved = PeerInfo(socket.gethostbyname(full_node_peer.host), full_node_peer.port)
-=======
                 full_node_resolved = PeerInfo(
                     get_host_addr(full_node_peer.host, self.config.get("prefer_ipv6")), full_node_peer.port
                 )
->>>>>>> 1b8f1809
             if full_node_peer in peers or full_node_resolved in peers:
                 self.log.info(f"Will not attempt to connect to other nodes, already connected to {full_node_peer}")
                 for connection in self.server.get_full_node_connections():
@@ -890,11 +881,7 @@
                                 removed_record.wallet_type,
                             )
                             pool_wallet = self.wallet_state_manager.wallets[uint32(removed_record.wallet_id)]
-<<<<<<< HEAD
-                            await pool_wallet.apply_state_transitions([pool_spend], block.height)
-=======
                             await pool_wallet.apply_state_transitions(pool_spend, block.height)
->>>>>>> 1b8f1809
                             assert all_removed_coins is not None
                             if pool_added_coin in all_removed_coins:
                                 pool_spend_2 = await self.fetch_puzzle_solution(peer, block.height, pool_added_coin)
@@ -908,11 +895,7 @@
                                         removed_record.wallet_type,
                                     )
                                     pool_wallet = self.wallet_state_manager.wallets[uint32(removed_record.wallet_id)]
-<<<<<<< HEAD
-                                    await pool_wallet.apply_state_transitions([pool_spend_2], block.height)
-=======
                                     await pool_wallet.apply_state_transitions(pool_spend_2, block.height)
->>>>>>> 1b8f1809
 
                     # Check if we have created a pool wallet
                     children: List[CoinState] = await self.fetch_children(peer, removed_coin.name(), None)
@@ -928,17 +911,10 @@
                         pool_state = None
                         try:
                             pool_state = solution_to_pool_state(launcher_spend)
-<<<<<<< HEAD
                             assert pool_state is not None
                         except AssertionError as e:
                             self.log.debug(f"Not a pool wallet launcher {e}")
                             continue
-=======
-                        except Exception as e:
-                            self.log.debug(f"Not a pool wallet launcher {e}")
-                            continue
-                        assert pool_state is not None
->>>>>>> 1b8f1809
                         assert child.spent_height is not None
                         pool_wallet = await PoolWallet.create(
                             self.wallet_state_manager,
@@ -949,11 +925,7 @@
                             False,
                             "pool_wallet",
                         )
-<<<<<<< HEAD
-                        await pool_wallet.apply_state_transitions([launcher_spend], block.height)
-=======
                         await pool_wallet.apply_state_transitions(launcher_spend, block.height)
->>>>>>> 1b8f1809
                         pool_added_coin = launcher_spend.additions()[0]
                         await self.wallet_state_manager.coin_added(
                             pool_added_coin,
